--- conflicted
+++ resolved
@@ -1425,14 +1425,6 @@
   background-color: rgb(6 95 70 / 0.1);
 }
 
-<<<<<<< HEAD
-.bg-indigo-600 {
-  --tw-bg-opacity: 1;
-  background-color: rgb(79 70 229 / var(--tw-bg-opacity));
-}
-
-=======
->>>>>>> 4521ca08
 .bg-neutral-400\/10 {
   background-color: rgb(163 163 163 / 0.1);
 }
@@ -1706,13 +1698,6 @@
   font-weight: 600;
 }
 
-<<<<<<< HEAD
-.lowercase {
-  text-transform: lowercase;
-}
-
-=======
->>>>>>> 4521ca08
 .leading-6 {
   line-height: 1.5rem;
 }
